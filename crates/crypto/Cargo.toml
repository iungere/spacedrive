--- conflicted
+++ resolved
@@ -4,35 +4,21 @@
 authors = ["Jake Robinson <jake@spacedrive.com>"]
 keywords = ["crypto"]
 readme = "README.md"
-<<<<<<< HEAD
 description = """
 A cryptographic library that provides safe and high-level
 encryption, hashing, and encoding interfaces.
 """
-license = "AGPL-3.0"
-edition = "2021"
-rust-version = "1.65.0"
-
-[features]
-default = ["sys"]
-serde = ["dep:serde", "dep:serde_json", "dep:serde-big-array"]
-bincode = ["dep:bincode"]
-sys = ["dep:linux-keyutils", "dep:security-framework"]
-async = ["dep:tokio"]
-=======
-description = "A library to handle cryptographic functions within Spacedrive"
 rust-version = "1.67.0"
 license.workspace = true
 repository.workspace = true
 edition.workspace = true
 
 [features]
-rspc = ["dep:rspc", "dep:specta"]
-specta = ["dep:specta"]
-serde = ["dep:serde", "dep:serde_json", "dep:serde-big-array", "uuid/serde"]
-keymanager = ["dep:dashmap", "os-keyrings"]
-os-keyrings = ["dep:secret-service", "dep:security-framework"]
->>>>>>> 7e285dc4
+default = []
+serde = ["dep:serde", "dep:serde_json", "dep:serde-big-array"]
+bincode = ["dep:bincode"]
+sys = ["dep:linux-keyutils", "dep:security-framework"]
+async = ["dep:tokio"]
 
 [dependencies]
 # rng
@@ -61,30 +47,19 @@
 # error handling
 thiserror = "1.0.40"
 
-# generic serialization
+bincode = { version = "2.0.0-rc.3", optional = true }
+
 serde = { version = "1.0.158", features = ["derive"], optional = true }
 serde_json = { version = "1.0.94", optional = true }
 serde-big-array = { version = "0.5.1", optional = true }
-<<<<<<< HEAD
-bincode = { version = "2.0.0-rc.3", optional = true }
-=======
 
-# for storedkey organisation and handling
-uuid = { version = "1.1.2", features = ["v4"] }
 
-# better concurrency for the keymanager
-dashmap = { version = "5.4.0", optional = true }
-
-# optional, for support with rspc
-rspc = { workspace = true, features = [], optional = true }
+# for asynchronous cryptorspc = { workspace = true, features = [], optional = true }
 specta = { workspace = true, features = ["uuid"], optional = true }
->>>>>>> 7e285dc4
-
-# for asynchronous crypto
 tokio = { workspace = true, features = [
-    "io-util",
-    "rt-multi-thread",
-    "macros",
+	"io-util",
+	"rt-multi-thread",
+	"macros",
 ], optional = true }
 
 # linux OS keyring
@@ -96,7 +71,6 @@
 security-framework = { version = "2.8.2", optional = true }
 
 [dev-dependencies]
-<<<<<<< HEAD
 criterion = "0.4.0"
 paste = "1.0.12"
 
@@ -140,9 +114,7 @@
 [[example]]
 name = "file_encryption"
 path = "examples/file_encryption.rs"
-=======
 tokio = { workspace = true, features = [
 	"fs",
 	"macros",
-] } # features needed for examples
->>>>>>> 7e285dc4
+] } # features needed for examples