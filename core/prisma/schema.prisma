--- conflicted
+++ resolved
@@ -6,11 +6,7 @@
 generator client {
     provider      = "cargo prisma"
     output        = "../../crates/prisma/src/prisma"
-<<<<<<< HEAD
-    module_path   = "sd_prisma::prisma"
-=======
     module_path   = "prisma"
->>>>>>> 1695842b
     client_format = "folder"
 }
 
