[package]
name = "sd-core"
version = "0.2.5"
description = "Virtual distributed filesystem engine that powers Spacedrive."
authors = ["Spacedrive Technology Inc."]
rust-version = "1.75.0"
license = { workspace = true }
repository = { workspace = true }
edition = { workspace = true }

[features]
default = []
# This feature allows features to be disabled when the Core is running on mobile.
mobile = []
# This feature controls whether the Spacedrive Core contains functionality which requires FFmpeg.
ffmpeg = ["dep:sd-ffmpeg"]
heif = ["sd-images/heif"]
ai = ["dep:sd-ai"]
crypto = ["dep:sd-crypto"]

[dependencies]
# Sub-crates
sd-cache = { path = "../crates/cache" }
sd-core-sync = { path = "./crates/sync" }
# sd-cloud-api = { path = "../crates/cloud-api" }
sd-file-path-helper = { path = "../crates/file-path-helper" }
sd-crypto = { path = "../crates/crypto", features = [
	"sys",
	"tokio",
], optional = true }
sd-ffmpeg = { path = "../crates/ffmpeg", optional = true }
sd-file-ext = { path = "../crates/file-ext" }
sd-images = { path = "../crates/images", features = [
	"rspc",
	"serde",
	"specta",
] }
sd-media-metadata = { path = "../crates/media-metadata" }
sd-p2p2 = { path = "../crates/p2p2", features = ["specta"] }
sd-p2p-block = { path = "../crates/p2p-block" }
sd-p2p-proto = { path = "../crates/p2p-proto" }
sd-p2p-tunnel = { path = "../crates/p2p-tunnel" }
sd-prisma = { path = "../crates/prisma" }
sd-ai = { path = "../crates/ai", optional = true }
sd-sync = { path = "../crates/sync" }
sd-utils = { path = "../crates/utils" }
sd-cloud-api = { version = "0.1.0", path = "../crates/cloud-api" }

# Workspace dependencies
async-channel = { workspace = true }
async-trait = { workspace = true }
axum = { workspace = true, features = ["ws"] }
base64 = { workspace = true }
blake3 = { workspace = true }
chrono = { workspace = true, features = ["serde"] }
futures = { workspace = true }
futures-concurrency = { workspace = true }
image = { workspace = true }
normpath = { workspace = true, features = ["localization"] }
once_cell = { workspace = true }
pin-project-lite = { workspace = true }
prisma-client-rust = { workspace = true, features = ["rspc"] }
regex = { workspace = true }
reqwest = { workspace = true, features = ["json", "native-tls-vendored"] }
rmp-serde = { workspace = true }
rspc = { workspace = true, features = [
	"axum",
	"uuid",
	"chrono",
	"tracing",
	"alpha",
	"unstable",
] }
serde = { workspace = true, features = ["derive"] }
serde_json = { workspace = true }
specta = { workspace = true }
strum = { workspace = true, features = ["derive"] }
strum_macros = { workspace = true }
tempfile = { workspace = true }
thiserror = { workspace = true }
tokio = { workspace = true, features = [
	"sync",
	"rt-multi-thread",
	"io-util",
	"macros",
	"time",
	"process",
] }
tokio-stream = { workspace = true, features = ["fs"] }
tokio-util = { workspace = true, features = ["io"] }
tracing = { workspace = true }
tracing-appender = { workspace = true }
tracing-subscriber = { workspace = true, features = ["env-filter"] }
uuid = { workspace = true, features = ["v4", "serde"] }
webp = { workspace = true }


# Specific Core dependencies
async-recursion = "1.0.5"
async-stream = "0.3.5"
bytes = "1.5.0"
ctor = "0.2.7"
directories = "5.0.1"
flate2 = "1.0.28"
globset = { version = "0.4.14", features = ["serde1"] }
hostname = "0.3.1"
http-body = "0.4.5"
http-range = "0.1.5"
int-enum = "0.5.0"
<<<<<<< HEAD
itertools = "0.12.1"
mini-moka = "0.10.3"
=======
itertools = "0.12.0"
libc = "0.2.153"
mini-moka = "0.10.2"
>>>>>>> 926ae4fc
notify = { git = "https://github.com/notify-rs/notify.git", rev = "c3929ed114fbb0bc7457a9a498260461596b00ca", default-features = false, features = [
	"macos_fsevent",
] }
rmpv = { workspace = true }
serde-hashkey = "0.4.5"
serde_repr = "0.1"
serde_with = "3.6.1"
slotmap = "1.0.7"
static_assertions = "1.1.0"
sysinfo = "0.30.6"
tar = "0.4.40"
aws-sdk-s3 = { version = "1.17.0", features = ["behavior-version-latest"] }
aws-config = "1.1.7"
aws-credential-types = "1.1.7"
base91 = "0.1.0"
sd-actors = { version = "0.1.0", path = "../crates/actors" }
tower-service = "0.3.2"
hyper = { version = "=0.14.28", features = ["http1", "server", "client"] }
rmp = "0.8.12"

# Override features of transitive dependencies
[dependencies.openssl]
version = "=0.10.61"
features = ["vendored"]
[dependencies.openssl-sys]
version = "=0.9.97"
features = ["vendored"]

# Platform-specific dependencies
[target.'cfg(target_os = "macos")'.dependencies]
plist = "1"

[target.'cfg(target_os = "ios")'.dependencies]
icrate = { version = "0.1.0", features = [
	"Foundation",
	"Foundation_NSFileManager",
	"Foundation_NSString",
	"Foundation_NSNumber",
] }

[dev-dependencies]
tracing-test = "^0.2.4"
aovec = "1.1.0"<|MERGE_RESOLUTION|>--- conflicted
+++ resolved
@@ -107,14 +107,9 @@
 http-body = "0.4.5"
 http-range = "0.1.5"
 int-enum = "0.5.0"
-<<<<<<< HEAD
 itertools = "0.12.1"
+libc = "0.2.153"
 mini-moka = "0.10.3"
-=======
-itertools = "0.12.0"
-libc = "0.2.153"
-mini-moka = "0.10.2"
->>>>>>> 926ae4fc
 notify = { git = "https://github.com/notify-rs/notify.git", rev = "c3929ed114fbb0bc7457a9a498260461596b00ca", default-features = false, features = [
 	"macos_fsevent",
 ] }
