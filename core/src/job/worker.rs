use super::{
	jobs::{JobReport, JobReportUpdate, JobStatus},
	Job, JobManager,
};
use crate::{library::LibraryContext, ClientQuery, CoreEvent, LibraryQuery};
<<<<<<< HEAD
use log::error;
=======

>>>>>>> 9961c497
use std::{sync::Arc, time::Duration};
use tokio::{
	sync::{
		mpsc::{unbounded_channel, UnboundedReceiver, UnboundedSender},
		Mutex,
	},
	time::{sleep, Instant},
};
use uuid::Uuid;

// used to update the worker state from inside the worker thread
pub enum WorkerEvent {
	Progressed(Vec<JobReportUpdate>),
	Completed,
	Failed,
}

enum WorkerState {
	Pending(Box<dyn Job>, UnboundedReceiver<WorkerEvent>),
	Running,
}

#[derive(Clone)]
pub struct WorkerContext {
	pub uuid: String,
	library_ctx: LibraryContext,
	sender: UnboundedSender<WorkerEvent>,
}

impl WorkerContext {
	pub fn progress(&self, updates: Vec<JobReportUpdate>) {
		self.sender
			.send(WorkerEvent::Progressed(updates))
			.unwrap_or(());
	}

	pub fn library_ctx(&self) -> LibraryContext {
		self.library_ctx.clone()
	}

	// save the job data to
	// pub fn save_data () {
	// }
}

// a worker is a dedicated thread that runs a single job
// once the job is complete the worker will exit
pub struct Worker {
	pub job_report: JobReport,
	state: WorkerState,
	worker_sender: UnboundedSender<WorkerEvent>,
}

impl Worker {
	pub fn new(job: Box<dyn Job>) -> Self {
		let (worker_sender, worker_receiver) = unbounded_channel();
		let uuid = Uuid::new_v4().to_string();
		let name = job.name();

		Self {
			state: WorkerState::Pending(job, worker_receiver),
			job_report: JobReport::new(uuid, name.to_string()),
			worker_sender,
		}
	}
	// spawns a thread and extracts channel sender to communicate with it
	pub async fn spawn(
		job_manager: Arc<JobManager>,
		worker: Arc<Mutex<Self>>,
		ctx: LibraryContext,
	) {
		// we capture the worker receiver channel so state can be updated from inside the worker
		let mut worker_mut = worker.lock().await;
		// extract owned job and receiver from Self
		let (job, worker_receiver) =
			match std::mem::replace(&mut worker_mut.state, WorkerState::Running) {
				WorkerState::Pending(job, worker_receiver) => {
					worker_mut.state = WorkerState::Running;
					(job, worker_receiver)
				}
				WorkerState::Running => unreachable!(),
			};
		let worker_sender = worker_mut.worker_sender.clone();

		worker_mut.job_report.status = JobStatus::Running;

		worker_mut.job_report.create(&ctx).await.unwrap_or(());

		// spawn task to handle receiving events from the worker
		let library_ctx = ctx.clone();
		tokio::spawn(Worker::track_progress(
			worker.clone(),
			worker_receiver,
			library_ctx.clone(),
		));

		let uuid = worker_mut.job_report.id.clone();
		// spawn task to handle running the job

		tokio::spawn(async move {
			let worker_ctx = WorkerContext {
				uuid,
				library_ctx,
				sender: worker_sender,
			};
			let job_start = Instant::now();

			// track time
			let sender = worker_ctx.sender.clone();
			tokio::spawn(async move {
				loop {
					let elapsed = job_start.elapsed().as_secs();
					sender
						.send(WorkerEvent::Progressed(vec![
							JobReportUpdate::SecondsElapsed(elapsed),
						]))
						.unwrap_or(());
					sleep(Duration::from_millis(1000)).await;
				}
			});

			if let Err(e) = job.run(worker_ctx.clone()).await {
				error!("job '{}' failed with error: {}", worker_ctx.uuid, e);
				worker_ctx.sender.send(WorkerEvent::Failed).unwrap_or(());
			} else {
				// handle completion
				worker_ctx.sender.send(WorkerEvent::Completed).unwrap_or(());
			}

			job_manager.complete(&ctx, worker_ctx.uuid).await;
		});
	}

	pub fn id(&self) -> String {
		self.job_report.id.to_owned()
	}

	async fn track_progress(
		worker: Arc<Mutex<Self>>,
		mut channel: UnboundedReceiver<WorkerEvent>,
		ctx: LibraryContext,
	) {
		while let Some(command) = channel.recv().await {
			let mut worker = worker.lock().await;

			match command {
				WorkerEvent::Progressed(changes) => {
					// protect against updates if job is not running
					if worker.job_report.status != JobStatus::Running {
						continue;
					};
					for change in changes {
						match change {
							JobReportUpdate::TaskCount(task_count) => {
								worker.job_report.task_count = task_count as i32;
							}
							JobReportUpdate::CompletedTaskCount(completed_task_count) => {
								worker.job_report.completed_task_count =
									completed_task_count as i32;
							}
							JobReportUpdate::Message(message) => {
								worker.job_report.message = message;
							}
							JobReportUpdate::SecondsElapsed(seconds) => {
								worker.job_report.seconds_elapsed = seconds as i32;
							}
						}
					}
					ctx.emit(CoreEvent::InvalidateQueryDebounced(
						ClientQuery::LibraryQuery {
							library_id: ctx.id.to_string(),
							query: LibraryQuery::GetRunningJobs,
						},
					))
					.await;
				}
				WorkerEvent::Completed => {
					worker.job_report.status = JobStatus::Completed;
					worker.job_report.update(&ctx).await.unwrap_or(());

					ctx.emit(CoreEvent::InvalidateQuery(ClientQuery::LibraryQuery {
						library_id: ctx.id.to_string(),
						query: LibraryQuery::GetRunningJobs,
					}))
					.await;

					ctx.emit(CoreEvent::InvalidateQuery(ClientQuery::LibraryQuery {
						library_id: ctx.id.to_string(),
						query: LibraryQuery::GetJobHistory,
					}))
					.await;
					break;
				}
				WorkerEvent::Failed => {
					worker.job_report.status = JobStatus::Failed;
					worker.job_report.update(&ctx).await.unwrap_or(());

					ctx.emit(CoreEvent::InvalidateQuery(ClientQuery::LibraryQuery {
						library_id: ctx.id.to_string(),
						query: LibraryQuery::GetJobHistory,
					}))
					.await;

					break;
				}
			}
		}
	}
}<|MERGE_RESOLUTION|>--- conflicted
+++ resolved
@@ -3,11 +3,7 @@
 	Job, JobManager,
 };
 use crate::{library::LibraryContext, ClientQuery, CoreEvent, LibraryQuery};
-<<<<<<< HEAD
 use log::error;
-=======
-
->>>>>>> 9961c497
 use std::{sync::Arc, time::Duration};
 use tokio::{
 	sync::{
