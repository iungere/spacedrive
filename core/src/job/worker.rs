use super::{
	jobs::{JobReport, JobReportUpdate, JobStatus},
	Job, JobManager,
};
<<<<<<< HEAD
use crate::{ClientQuery, CoreContext, CoreEvent, InternalEvent};
use log::error;
=======
use crate::{library::LibraryContext, ClientQuery, CoreEvent, LibraryQuery};
>>>>>>> 982bc40b
use std::{sync::Arc, time::Duration};
use tokio::{
	sync::{
		mpsc::{unbounded_channel, UnboundedReceiver, UnboundedSender},
		Mutex,
	},
	time::{sleep, Instant},
};
use uuid::Uuid;

// used to update the worker state from inside the worker thread
pub enum WorkerEvent {
	Progressed(Vec<JobReportUpdate>),
	Completed,
	Failed,
}

enum WorkerState {
	Pending(Box<dyn Job>, UnboundedReceiver<WorkerEvent>),
	Running,
}

#[derive(Clone)]
pub struct WorkerContext {
	pub uuid: String,
	library_ctx: LibraryContext,
	sender: UnboundedSender<WorkerEvent>,
}

impl WorkerContext {
	pub fn progress(&self, updates: Vec<JobReportUpdate>) {
		self.sender
			.send(WorkerEvent::Progressed(updates))
			.unwrap_or(());
	}

	pub fn library_ctx(&self) -> LibraryContext {
		self.library_ctx.clone()
	}

	// save the job data to
	// pub fn save_data () {
	// }
}

// a worker is a dedicated thread that runs a single job
// once the job is complete the worker will exit
pub struct Worker {
	pub job_report: JobReport,
	state: WorkerState,
	worker_sender: UnboundedSender<WorkerEvent>,
}

impl Worker {
	pub fn new(job: Box<dyn Job>) -> Self {
		let (worker_sender, worker_receiver) = unbounded_channel();
		let uuid = Uuid::new_v4().to_string();
		let name = job.name();

		Self {
			state: WorkerState::Pending(job, worker_receiver),
			job_report: JobReport::new(uuid, name.to_string()),
			worker_sender,
		}
	}
	// spawns a thread and extracts channel sender to communicate with it
	pub async fn spawn(
		job_manager: Arc<JobManager>,
		worker: Arc<Mutex<Self>>,
		ctx: &LibraryContext,
	) {
		// we capture the worker receiver channel so state can be updated from inside the worker
		let mut worker_mut = worker.lock().await;
		// extract owned job and receiver from Self
		let (job, worker_receiver) =
			match std::mem::replace(&mut worker_mut.state, WorkerState::Running) {
				WorkerState::Pending(job, worker_receiver) => {
					worker_mut.state = WorkerState::Running;
					(job, worker_receiver)
				}
				WorkerState::Running => unreachable!(),
			};
		let worker_sender = worker_mut.worker_sender.clone();

		worker_mut.job_report.status = JobStatus::Running;

<<<<<<< HEAD
		worker_mut.job_report.create(ctx).await.unwrap_or(());
=======
		let ctx = ctx.clone();

		worker_mut.job_report.create(&ctx).await.unwrap_or(());
>>>>>>> 982bc40b

		// spawn task to handle receiving events from the worker
		tokio::spawn(Worker::track_progress(
			worker.clone(),
			worker_receiver,
			ctx.clone(),
		));

		let uuid = worker_mut.job_report.id.clone();
		// spawn task to handle running the job
		tokio::spawn(async move {
			let worker_ctx = WorkerContext {
				uuid,
				library_ctx: ctx.clone(),
				sender: worker_sender,
			};
			let job_start = Instant::now();

			// track time
			let sender = worker_ctx.sender.clone();
			tokio::spawn(async move {
				loop {
					let elapsed = job_start.elapsed().as_secs();
					sender
						.send(WorkerEvent::Progressed(vec![
							JobReportUpdate::SecondsElapsed(elapsed),
						]))
						.unwrap_or(());
					sleep(Duration::from_millis(1000)).await;
				}
			});

<<<<<<< HEAD
			let result = job.run(worker_ctx.clone()).await;

			if let Err(e) = result {
				error!("job failed {:?}", e);
				worker_ctx.sender.send(WorkerEvent::Failed).unwrap_or(());
			} else {
				// handle completion
				worker_ctx.sender.send(WorkerEvent::Completed).unwrap_or(());
=======
			match job.run(worker_ctx.clone()).await {
				Ok(_) => {
					worker_ctx.sender.send(WorkerEvent::Completed).unwrap_or(());
				}
				Err(err) => {
					println!("job '{}' failed with error: {}", worker_ctx.uuid, err);
					worker_ctx.sender.send(WorkerEvent::Failed).unwrap_or(());
				}
>>>>>>> 982bc40b
			}

			job_manager.complete(&ctx, worker_ctx.uuid).await;
		});
	}

	pub fn id(&self) -> String {
		self.job_report.id.to_owned()
	}

	async fn track_progress(
		worker: Arc<Mutex<Self>>,
		mut channel: UnboundedReceiver<WorkerEvent>,
		ctx: LibraryContext,
	) {
		while let Some(command) = channel.recv().await {
			let mut worker = worker.lock().await;

			match command {
				WorkerEvent::Progressed(changes) => {
					// protect against updates if job is not running
					if worker.job_report.status != JobStatus::Running {
						continue;
					};
					for change in changes {
						match change {
							JobReportUpdate::TaskCount(task_count) => {
								worker.job_report.task_count = task_count as i32;
							}
							JobReportUpdate::CompletedTaskCount(completed_task_count) => {
								worker.job_report.completed_task_count =
									completed_task_count as i32;
							}
							JobReportUpdate::Message(message) => {
								worker.job_report.message = message;
							}
							JobReportUpdate::SecondsElapsed(seconds) => {
								worker.job_report.seconds_elapsed = seconds as i32;
							}
						}
					}
					ctx.emit(CoreEvent::InvalidateQueryDebounced(
						ClientQuery::JobGetRunning,
					))
					.await;
				}
				WorkerEvent::Completed => {
					worker.job_report.status = JobStatus::Completed;
					worker.job_report.update(&ctx).await.unwrap_or(());

					ctx.emit(CoreEvent::InvalidateQuery(ClientQuery::JobGetRunning))
						.await;

					ctx.emit(CoreEvent::InvalidateQuery(ClientQuery::LibraryQuery {
						library_id: ctx.id.to_string(),
						query: LibraryQuery::JobGetHistory,
					}))
					.await;
					break;
				}
				WorkerEvent::Failed => {
					worker.job_report.status = JobStatus::Failed;
					worker.job_report.update(&ctx).await.unwrap_or(());

					ctx.emit(CoreEvent::InvalidateQuery(ClientQuery::LibraryQuery {
						library_id: ctx.id.to_string(),
						query: LibraryQuery::JobGetHistory,
					}))
					.await;
					break;
				}
			}
		}
	}
}<|MERGE_RESOLUTION|>--- conflicted
+++ resolved
@@ -2,12 +2,8 @@
 	jobs::{JobReport, JobReportUpdate, JobStatus},
 	Job, JobManager,
 };
-<<<<<<< HEAD
-use crate::{ClientQuery, CoreContext, CoreEvent, InternalEvent};
+use crate::{library::LibraryContext, ClientQuery, CoreEvent, LibraryQuery};
 use log::error;
-=======
-use crate::{library::LibraryContext, ClientQuery, CoreEvent, LibraryQuery};
->>>>>>> 982bc40b
 use std::{sync::Arc, time::Duration};
 use tokio::{
 	sync::{
@@ -77,7 +73,7 @@
 	pub async fn spawn(
 		job_manager: Arc<JobManager>,
 		worker: Arc<Mutex<Self>>,
-		ctx: &LibraryContext,
+		ctx: LibraryContext,
 	) {
 		// we capture the worker receiver channel so state can be updated from inside the worker
 		let mut worker_mut = worker.lock().await;
@@ -94,27 +90,23 @@
 
 		worker_mut.job_report.status = JobStatus::Running;
 
-<<<<<<< HEAD
-		worker_mut.job_report.create(ctx).await.unwrap_or(());
-=======
-		let ctx = ctx.clone();
-
 		worker_mut.job_report.create(&ctx).await.unwrap_or(());
->>>>>>> 982bc40b
 
 		// spawn task to handle receiving events from the worker
+		let library_ctx = ctx.clone();
 		tokio::spawn(Worker::track_progress(
 			worker.clone(),
 			worker_receiver,
-			ctx.clone(),
+			library_ctx.clone(),
 		));
 
 		let uuid = worker_mut.job_report.id.clone();
 		// spawn task to handle running the job
+
 		tokio::spawn(async move {
 			let worker_ctx = WorkerContext {
 				uuid,
-				library_ctx: ctx.clone(),
+				library_ctx,
 				sender: worker_sender,
 			};
 			let job_start = Instant::now();
@@ -133,25 +125,12 @@
 				}
 			});
 
-<<<<<<< HEAD
-			let result = job.run(worker_ctx.clone()).await;
-
-			if let Err(e) = result {
-				error!("job failed {:?}", e);
+			if let Err(e) = job.run(worker_ctx.clone()).await {
+				error!("job '{}' failed with error: {}", worker_ctx.uuid, e);
 				worker_ctx.sender.send(WorkerEvent::Failed).unwrap_or(());
 			} else {
 				// handle completion
 				worker_ctx.sender.send(WorkerEvent::Completed).unwrap_or(());
-=======
-			match job.run(worker_ctx.clone()).await {
-				Ok(_) => {
-					worker_ctx.sender.send(WorkerEvent::Completed).unwrap_or(());
-				}
-				Err(err) => {
-					println!("job '{}' failed with error: {}", worker_ctx.uuid, err);
-					worker_ctx.sender.send(WorkerEvent::Failed).unwrap_or(());
-				}
->>>>>>> 982bc40b
 			}
 
 			job_manager.complete(&ctx, worker_ctx.uuid).await;
