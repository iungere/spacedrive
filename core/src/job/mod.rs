use crate::library::Library;

use std::{
	collections::{hash_map::DefaultHasher, VecDeque},
	fmt,
	hash::{Hash, Hasher},
	mem,
	sync::Arc,
	time::Instant,
};

use serde::{de::DeserializeOwned, Deserialize, Serialize};
use tokio::{select, sync::mpsc};
use tracing::{debug, info, trace, warn};
use uuid::Uuid;

mod error;
mod manager;
mod report;
mod worker;

pub use error::*;
pub use manager::*;
pub use report::*;
pub use worker::*;

pub type JobResult = Result<JobMetadata, JobError>;
pub type JobMetadata = Option<serde_json::Value>;

#[derive(Debug, Default)]
pub struct JobRunErrors(pub Vec<String>);

impl From<Vec<String>> for JobRunErrors {
	fn from(errors: Vec<String>) -> Self {
		Self(errors)
	}
}

pub struct JobRunOutput {
	pub metadata: JobMetadata,
	pub errors: JobRunErrors,
	pub next_job: Option<Box<dyn DynJob>>,
}

pub trait JobRunMetadata:
	Default + Serialize + DeserializeOwned + Send + Sync + fmt::Debug
{
	fn update(&mut self, new_data: Self);
}

impl JobRunMetadata for () {
	fn update(&mut self, _new_data: Self) {}
}

#[async_trait::async_trait]
pub trait StatefulJob:
	Serialize + DeserializeOwned + Hash + fmt::Debug + Send + Sync + Sized + 'static
{
	type Data: Serialize + DeserializeOwned + Send + Sync + fmt::Debug;
	type Step: Serialize + DeserializeOwned + Send + Sync + fmt::Debug;
	type RunMetadata: JobRunMetadata;

	/// The name of the job is a unique human readable identifier for the job.
	const NAME: &'static str;
	const IS_BACKGROUND: bool = false;

	/// initialize the steps for the job
	async fn init(
		&self,
		ctx: &WorkerContext,
		data: &mut Option<Self::Data>,
	) -> Result<JobInitOutput<Self::RunMetadata, Self::Step>, JobError>;

	/// is called for each step in the job. These steps are created in the `Self::init` method.
	async fn execute_step(
		&self,
		ctx: &WorkerContext,
		step: CurrentStep<'_, Self::Step>,
		data: &Self::Data,
		run_metadata: &Self::RunMetadata,
	) -> Result<JobStepOutput<Self::Step, Self::RunMetadata>, JobError>;

	/// is called after all steps have been executed
	async fn finalize(
		&self,
		ctx: &WorkerContext,
		data: &Option<Self::Data>,
		run_metadata: &Self::RunMetadata,
	) -> JobResult;

	fn hash(&self) -> u64 {
		let mut s = DefaultHasher::new();
		Self::NAME.hash(&mut s);
		<Self as Hash>::hash(self, &mut s);
		s.finish()
	}
}

#[async_trait::async_trait]
pub trait DynJob: Send + Sync {
	fn id(&self) -> Uuid;
	fn parent_id(&self) -> Option<Uuid>;
	fn report(&self) -> &Option<JobReport>;
	fn report_mut(&mut self) -> &mut Option<JobReport>;
	fn name(&self) -> &'static str;
	async fn run(
		&mut self,
		ctx: WorkerContext,
		commands_rx: mpsc::Receiver<WorkerCommand>,
	) -> Result<JobRunOutput, JobError>;
	fn hash(&self) -> u64;
	fn set_next_jobs(&mut self, next_jobs: VecDeque<Box<dyn DynJob>>);
	fn serialize_state(&self) -> Result<Vec<u8>, JobError>;
	async fn register_children(&mut self, library: &Library) -> Result<(), JobError>;
	async fn pause_children(&mut self, library: &Library) -> Result<(), JobError>;
	async fn cancel_children(&mut self, library: &Library) -> Result<(), JobError>;
}

pub struct JobBuilder<SJob: StatefulJob> {
	id: Uuid,
	init: SJob,
	report_builder: JobReportBuilder,
}

impl<SJob: StatefulJob> JobBuilder<SJob> {
	pub fn build(self) -> Box<Job<SJob>> {
		Box::new(Job::<SJob> {
			id: self.id,
			hash: <SJob as StatefulJob>::hash(&self.init),
			report: Some(self.report_builder.build()),
			state: Some(JobState {
				init: self.init,
				data: None,
				steps: VecDeque::new(),
				step_number: 0,
				run_metadata: Default::default(),
			}),
			next_jobs: VecDeque::new(),
		})
	}

	pub fn new(init: SJob) -> Self {
		let id = Uuid::new_v4();
		Self {
			id,
			init,
			report_builder: JobReportBuilder::new(id, SJob::NAME.to_string()),
		}
	}

	pub fn with_action(mut self, action: impl AsRef<str>) -> Self {
		self.report_builder = self.report_builder.with_action(action);
		self
	}

	pub fn with_parent_id(mut self, parent_id: Uuid) -> Self {
		self.report_builder = self.report_builder.with_parent_id(parent_id);
		self
	}

	pub fn with_metadata(mut self, metadata: serde_json::Value) -> Self {
		self.report_builder = self.report_builder.with_metadata(metadata);
		self
	}
}

pub struct Job<SJob: StatefulJob> {
	id: Uuid,
	hash: u64,
	report: Option<JobReport>,
	state: Option<JobState<SJob>>,
	// stateful_job: Option<SJob>,
	next_jobs: VecDeque<Box<dyn DynJob>>,
}

impl<SJob: StatefulJob> Job<SJob> {
	pub fn new(init: SJob) -> Box<Self> {
		JobBuilder::new(init).build()
	}

	pub fn queue_next<NextSJob>(mut self: Box<Self>, init: NextSJob) -> Box<Self>
	where
		NextSJob: StatefulJob + 'static,
	{
		let next_job_order = self.next_jobs.len() + 1;

		let mut child_job_builder = JobBuilder::new(init).with_parent_id(self.id);

		if let Some(parent_report) = self.report() {
			if let Some(parent_action) = &parent_report.action {
				child_job_builder =
					child_job_builder.with_action(format!("{parent_action}-{next_job_order}"));
			}
		}

		self.next_jobs.push_back(child_job_builder.build());

		self
	}

	// this function returns an ingestible job instance from a job report
	pub fn new_from_report(
		mut report: JobReport,
		next_jobs: Option<VecDeque<Box<dyn DynJob>>>,
	) -> Result<Box<dyn DynJob>, JobError> {
		let state = rmp_serde::from_slice::<JobState<SJob>>(
			&report
				.data
				.take()
				.ok_or_else(|| JobError::MissingJobDataState(report.id, report.name.clone()))?,
		)?;

		Ok(Box::new(Self {
			id: report.id,
			hash: <SJob as StatefulJob>::hash(&state.init),
			state: Some(state),
			report: Some(report),
			next_jobs: next_jobs.unwrap_or_default(),
		}))
	}

	pub async fn spawn(self, library: &Arc<Library>) -> Result<(), JobManagerError> {
		library
<<<<<<< HEAD
			.manager
=======
>>>>>>> 13a3fbe4
			.node
			.job_manager
			.clone()
			.ingest(library, Box::new(self))
			.await
	}
}

#[derive(Serialize)]
pub struct JobState<Job: StatefulJob> {
	pub init: Job,
	pub data: Option<Job::Data>,
	pub steps: VecDeque<Job::Step>,
	pub step_number: usize,
	pub run_metadata: Job::RunMetadata,
}

impl<'de, Job: StatefulJob> Deserialize<'de> for JobState<Job> {
	fn deserialize<D>(deserializer: D) -> Result<Self, D::Error>
	where
		D: serde::Deserializer<'de>,
	{
		<JobStateRaw<Job, Job> as Deserialize<'de>>::deserialize::<D>(deserializer).map(|raw| {
			JobState {
				init: raw.init,
				data: raw.data,
				steps: raw.steps,
				step_number: raw.step_number,
				run_metadata: raw.run_metadata,
			}
		})
	}
}

/// This is a workaround for a serde bug.
/// Both these generics on this type should point to the same type.
///
/// https://github.com/serde-rs/serde/issues/2418
/// https://github.com/rust-lang/rust/issues/34979
#[derive(Serialize, Deserialize)]
struct JobStateRaw<Job, JobInit>
where
	Job: StatefulJob,
{
	pub init: JobInit,
	pub data: Option<Job::Data>,
	pub steps: VecDeque<Job::Step>,
	pub step_number: usize,
	pub run_metadata: Job::RunMetadata,
}

pub struct JobInitOutput<RunMetadata, Step> {
	run_metadata: RunMetadata,
	steps: VecDeque<Step>,
	errors: JobRunErrors,
}

impl<RunMetadata, Step> From<(RunMetadata, Vec<Step>)> for JobInitOutput<RunMetadata, Step> {
	fn from((run_metadata, steps): (RunMetadata, Vec<Step>)) -> Self {
		Self {
			run_metadata,
			steps: VecDeque::from(steps),
			errors: Default::default(),
		}
	}
}

impl<Step> From<Vec<Step>> for JobInitOutput<(), Step> {
	fn from(steps: Vec<Step>) -> Self {
		Self {
			run_metadata: (),
			steps: VecDeque::from(steps),
			errors: Default::default(),
		}
	}
}

impl<RunMetadata, Step> From<(RunMetadata, Vec<Step>, JobRunErrors)>
	for JobInitOutput<RunMetadata, Step>
{
	fn from((run_metadata, steps, errors): (RunMetadata, Vec<Step>, JobRunErrors)) -> Self {
		Self {
			run_metadata,
			steps: VecDeque::from(steps),
			errors,
		}
	}
}

pub struct CurrentStep<'step, Step> {
	pub step: &'step Step,
	pub step_number: usize,
}

pub struct JobStepOutput<Step, RunMetadata> {
	maybe_more_steps: Option<Vec<Step>>,
	maybe_more_metadata: Option<RunMetadata>,
	errors: JobRunErrors,
}

impl<Step, RunMetadata: JobRunMetadata> From<Vec<Step>> for JobStepOutput<Step, RunMetadata> {
	fn from(more_steps: Vec<Step>) -> Self {
		Self {
			maybe_more_steps: Some(more_steps),
			maybe_more_metadata: None,
			errors: Default::default(),
		}
	}
}

impl<Step, RunMetadata: JobRunMetadata> From<RunMetadata> for JobStepOutput<Step, RunMetadata> {
	fn from(more_metadata: RunMetadata) -> Self {
		Self {
			maybe_more_steps: None,
			maybe_more_metadata: Some(more_metadata),
			errors: Default::default(),
		}
	}
}

impl<Step, RunMetadata: JobRunMetadata> From<JobRunErrors> for JobStepOutput<Step, RunMetadata> {
	fn from(errors: JobRunErrors) -> Self {
		Self {
			maybe_more_steps: None,
			maybe_more_metadata: None,
			errors,
		}
	}
}

impl<Step, RunMetadata: JobRunMetadata> From<(Vec<Step>, RunMetadata)>
	for JobStepOutput<Step, RunMetadata>
{
	fn from((more_steps, more_metadata): (Vec<Step>, RunMetadata)) -> Self {
		Self {
			maybe_more_steps: Some(more_steps),
			maybe_more_metadata: Some(more_metadata),
			errors: Default::default(),
		}
	}
}

impl<Step, RunMetadata: JobRunMetadata> From<(Vec<Step>, RunMetadata, JobRunErrors)>
	for JobStepOutput<Step, RunMetadata>
{
	fn from((more_steps, more_metadata, errors): (Vec<Step>, RunMetadata, JobRunErrors)) -> Self {
		Self {
			maybe_more_steps: Some(more_steps),
			maybe_more_metadata: Some(more_metadata),
			errors,
		}
	}
}

impl<Step, RunMetadata: JobRunMetadata> From<Option<()>> for JobStepOutput<Step, RunMetadata> {
	fn from(_: Option<()>) -> Self {
		Self {
			maybe_more_steps: None,
			maybe_more_metadata: None,
			errors: Vec::new().into(),
		}
	}
}

#[async_trait::async_trait]
impl<SJob: StatefulJob> DynJob for Job<SJob> {
	fn id(&self) -> Uuid {
		// SAFETY: This method is using during queueing, so we still have a report
		self.report()
			.as_ref()
			.expect("This method is using during queueing, so we still have a report")
			.id
	}

	fn parent_id(&self) -> Option<Uuid> {
		self.report.as_ref().and_then(|r| r.parent_id)
	}

	fn report(&self) -> &Option<JobReport> {
		&self.report
	}

	fn report_mut(&mut self) -> &mut Option<JobReport> {
		&mut self.report
	}

	fn name(&self) -> &'static str {
		<SJob as StatefulJob>::NAME
	}

	async fn run(
		&mut self,
		ctx: WorkerContext,
		mut commands_rx: mpsc::Receiver<WorkerCommand>,
	) -> Result<JobRunOutput, JobError> {
		let job_name = self.name();
		let job_id = self.id;
		let mut errors = vec![];
		info!("Starting Job <id='{job_id}', name='{job_name}'>");

		let JobState {
			init,
			data,
			mut steps,
			mut step_number,
			mut run_metadata,
		} = self
			.state
			.take()
			.expect("critical error: missing job state");

		let stateful_job = Arc::new(init);

		let ctx = Arc::new(ctx);

		let mut job_should_run = true;
		let job_time = Instant::now();

		// Checking if we have a brand new job, or if we are resuming an old one.
		let working_data = if let Some(data) = data {
			Some(data)
		} else {
			// Job init phase
			let inner_ctx = Arc::clone(&ctx);
			let stateful_job = Arc::clone(&stateful_job);

			let init_time = Instant::now();

			let mut init_handle = tokio::spawn(async move {
				let mut new_data = None;
				let res = stateful_job.init(&inner_ctx, &mut new_data).await;

				if let Ok(res) = res.as_ref() {
					inner_ctx.progress(vec![JobReportUpdate::TaskCount(res.steps.len())]);
				}

				if let Ok(res) = res.as_ref() {
					inner_ctx.progress(vec![JobReportUpdate::TaskCount(res.steps.len())]);
				}

				(new_data, res)
			});

			loop {
				select! {
					Some(command) = commands_rx.recv() => {
						match command {
							WorkerCommand::Pause(when) => {
								debug!(
									"Pausing Job at init phase <id='{job_id}', name='{job_name}'> took {:?}",
									when.elapsed()
								);

								// In case of a Pause command, we keep waiting for the next command
								let paused_time = Instant::now();
								while let Some(command) = commands_rx.recv().await {
									match command {
										WorkerCommand::Resume(when) => {
											debug!(
												"Resuming Job at init phase <id='{job_id}', name='{job_name}'> took {:?}",
												when.elapsed()
											);
											debug!(
												"Total paused time {:?} Job <id='{job_id}', name='{job_name}'>",
												paused_time.elapsed()
											);
											break;
										}
										// The job can also be shutdown or canceled while paused
										WorkerCommand::Shutdown(when, signal_tx) => {
											init_handle.abort();

											debug!(
												"Shuting down Job at init phase <id='{job_id}', name='{job_name}'> \
												 took {:?} after running for {:?}",
												when.elapsed(),
												init_time.elapsed(),
											);
											debug!("Total paused time {:?}", paused_time.elapsed());

											// Shutting down at init phase will abort the job
											return Err(
												JobError::Canceled(signal_tx)
											);
										}
										WorkerCommand::Cancel(when, signal_tx) => {
											init_handle.abort();
											debug!(
												"Canceling Job at init phase <id='{job_id}', name='{job_name}'> \
												 took {:?} after running for {:?}",
												when.elapsed(),
												init_time.elapsed(),
											);
											debug!(
												"Total paused time {:?} Job <id='{job_id}', name='{job_name}'>",
												paused_time.elapsed()
											);
											return Err(JobError::Canceled(signal_tx));
										}
										WorkerCommand::Pause(_) => {
											// We continue paused lol
										}
									}
								}
							}

							WorkerCommand::Resume(_) => {
								// We're already running so we just ignore this command
							}

							WorkerCommand::Shutdown(when, signal_tx) => {
								init_handle.abort();

								debug!(
									"Shuting down Job at init phase <id='{job_id}', name='{job_name}'> took {:?} \
									 after running for {:?}",
									when.elapsed(),
									init_time.elapsed(),
								);

								// Shutting down at init phase will abort the job
								return Err(
									JobError::Canceled(signal_tx)
								);
							}
							WorkerCommand::Cancel(when, signal_tx) => {
								init_handle.abort();
								debug!(
									"Canceling Job at init phase <id='{job_id}', name='{job_name}'> took {:?} \
									 after running for {:?}",
									when.elapsed(),
									init_time.elapsed()
								);
								return Err(JobError::Canceled(signal_tx));
							}
						}
					}
					init_res = &mut init_handle => {
						let (new_data, res) = init_res?;
						debug!("Init phase took {:?} Job <id='{job_id}', name='{job_name}'>", init_time.elapsed());

						match res {
							Ok(JobInitOutput {
								run_metadata: new_run_metadata,
								steps: new_steps,
								errors: JobRunErrors(new_errors),
							}) => {
								steps = new_steps;
								errors.extend(new_errors);
								run_metadata.update(new_run_metadata);
							}

							Err(e) if matches!(e, JobError::EarlyFinish { .. }) => {
								job_should_run = false;
								info!("{e}");
							}
							Err(other) => return Err(other),
						}

						break new_data;
					}
				}
			}
		};

		// Run the job until it's done or we get a command
		let data = if let Some(working_data) = working_data {
			let working_data_arc = Arc::new(working_data);

			// Job run phase
			while job_should_run && !steps.is_empty() {
				let steps_len = steps.len();

				let run_metadata_arc = Arc::new(run_metadata);
				let step_arc =
					Arc::new(steps.pop_front().expect("just checked that we have steps"));

				// Need these bunch of Arcs to be able to move them into the async block of tokio::spawn
				let inner_ctx = Arc::clone(&ctx);
				let inner_run_metadata = Arc::clone(&run_metadata_arc);
				let inner_working_data = Arc::clone(&working_data_arc);
				let inner_step = Arc::clone(&step_arc);
				let inner_stateful_job = Arc::clone(&stateful_job);

				let step_time = Instant::now();

				let mut job_step_handle = tokio::spawn(async move {
					inner_stateful_job
						.execute_step(
							&inner_ctx,
							CurrentStep {
								step: &inner_step,
								step_number,
							},
							&inner_working_data,
							&inner_run_metadata,
						)
						.await
				});

				loop {
					select! {
						// Here we have a channel that we use to receive commands from the worker
						Some(command) = commands_rx.recv() => {
							match command {
								WorkerCommand::Pause(when) => {
									debug!(
										"Pausing Job <id='{job_id}', name='{job_name}'> took {:?}",
										when.elapsed()
									);

									// In case of a Pause command, we keep waiting for the next command
									let paused_time = Instant::now();
									while let Some(command) = commands_rx.recv().await {
										match command {
											WorkerCommand::Resume(when) => {
												debug!(
													"Resuming Job <id='{job_id}', name='{job_name}'> took {:?}",
													when.elapsed(),
												);
												debug!(
													"Total paused time {:?} Job <id='{job_id}', name='{job_name}'>",
													paused_time.elapsed(),
												);
												break;
											}
											// The job can also be shutdown or canceled while paused
											WorkerCommand::Shutdown(when, signal_tx) => {
												job_step_handle.abort();
												let _ = job_step_handle.await;

												debug!(
													"Shuting down Job <id='{job_id}', name='{job_name}'> took {:?} \
													 after running for {:?}",
													when.elapsed(),
													job_time.elapsed(),
												);
												debug!(
													"Total paused time {:?} Job <id='{job_id}', name='{job_name}'>",
													paused_time.elapsed(),
												);

												// Taking back the last step, so it can run to completion later
												steps.push_front(
													Arc::try_unwrap(step_arc)
														.expect("step already ran, no more refs"),
												);

												return Err(
													JobError::Paused(
														rmp_serde::to_vec_named(
															&JobState::<SJob> {
																init: Arc::try_unwrap(stateful_job)
																	.expect("handle abort already ran, no more refs"),
																data: Some(
																	Arc::try_unwrap(working_data_arc)
																		.expect("handle abort already ran, no more refs"),
																),
																steps,
																step_number,
																run_metadata: Arc::try_unwrap(run_metadata_arc)
																	.expect("handle abort already ran, no more refs"),
															}
														)?,
														signal_tx
													)
												);
											}
											WorkerCommand::Cancel(when, signal_tx) => {
												job_step_handle.abort();
												let _ = job_step_handle.await;
												debug!(
													"Canceling Job <id='{job_id}', name='{job_name}'> \
													 took {:?} after running for {:?}",
													when.elapsed(),
													job_time.elapsed(),
												);
												debug!(
													"Total paused time {:?} Job <id='{job_id}', name='{job_name}'>",
													paused_time.elapsed(),
												);
												return Err(JobError::Canceled(signal_tx));
											}
											WorkerCommand::Pause(_) => {
												// We continue paused lol
											}
										}
									}
								}
								WorkerCommand::Resume(_) => {
									// We're already running so we just ignore this command
								}

								WorkerCommand::Shutdown(when, signal_tx) => {
									job_step_handle.abort();
									let _ = job_step_handle.await;

									debug!(
										"Shuting down Job <id='{job_id}', name='{job_name}'> took {:?} \
										 after running for {:?}",
										when.elapsed(),
										job_time.elapsed(),
									);

									// Taking back the last step, so it can run to completion later
									steps.push_front(
										Arc::try_unwrap(step_arc)
											.expect("handle abort already ran, no more refs"),
									);

									return Err(
										JobError::Paused(
											rmp_serde::to_vec_named(
												&JobState::<SJob> {
													init: Arc::try_unwrap(stateful_job)
														.expect("handle abort already ran, no more refs"),
													data: Some(
														Arc::try_unwrap(working_data_arc)
															.expect("handle abort already ran, no more refs"),
													),
													steps,
													step_number,
													run_metadata: Arc::try_unwrap(run_metadata_arc)
														.expect("step already ran, no more refs"),
												}
											)?,
											signal_tx
										)
									);
								}
								WorkerCommand::Cancel(when, signal_tx) => {
									job_step_handle.abort();
									let _ = job_step_handle.await;
									debug!(
										"Canceling Job <id='{job_id}', name='{job_name}'> took {:?} \
										 after running for {:?}",
										when.elapsed(),
										job_time.elapsed(),
									);
									return Err(JobError::Canceled(signal_tx));
								}
							}
						}

						// Here we actually run the job, step by step
						step_result = &mut job_step_handle => {
							trace!(
								"Step finished in {:?} Job <id='{job_id}', name='{job_name}'>",
								step_time.elapsed(),
							);

							run_metadata = Arc::try_unwrap(run_metadata_arc)
								.expect("step already ran, no more refs");

							match step_result? {
								Ok(JobStepOutput {
									maybe_more_steps,
									maybe_more_metadata,
									errors: JobRunErrors(new_errors)
								}) => {
									let mut events = vec![
										JobReportUpdate::CompletedTaskCount(
											step_number + 1,
										)
									];

									if let Some(more_steps) = maybe_more_steps {
										events.push(JobReportUpdate::TaskCount(
											steps_len + more_steps.len(),
										));

										steps.extend(more_steps);
									}

									if let Some(more_metadata) = maybe_more_metadata {
										run_metadata.update(more_metadata);
									}

									ctx.progress(events);

									if !new_errors.is_empty() {
										warn!("Job<id='{job_id}', name='{job_name}'> had a step with errors");
										new_errors.iter().for_each(|err| {
											warn!("Job<id='{job_id}', name='{job_name}'> error: {:?}", err);
										});

										errors.extend(new_errors);
									}
								}
								Err(e) if matches!(e, JobError::EarlyFinish { .. }) => {
									info!("{e}");
									break;
								}
								Err(e) => return Err(e),
							}
							// remove the step from the queue
							step_number += 1;

							break;
						}
					}
				}
			}

			debug!(
				"Total job run time {:?} Job <id='{job_id}', name='{job_name}'>",
				job_time.elapsed()
			);

			Some(Arc::try_unwrap(working_data_arc).expect("job already ran, no more refs"))
		} else {
			warn!("Tried to run a job without data Job <id='{job_id}', name='{job_name}'>");
			None
		};

		let metadata = stateful_job.finalize(&ctx, &data, &run_metadata).await?;

		let mut next_jobs = mem::take(&mut self.next_jobs);

		Ok(JobRunOutput {
			metadata,
			errors: errors.into(),
			next_job: next_jobs.pop_front().map(|mut next_job| {
				debug!(
					"Job<id='{job_id}', name='{job_name}'> requesting to spawn '{}' now that it's complete!",
					next_job.name()
				);
				next_job.set_next_jobs(next_jobs);

				next_job
			}),
		})
	}

	fn hash(&self) -> u64 {
		self.hash
	}

	fn set_next_jobs(&mut self, next_jobs: VecDeque<Box<dyn DynJob>>) {
		self.next_jobs = next_jobs;
	}

	fn serialize_state(&self) -> Result<Vec<u8>, JobError> {
		rmp_serde::to_vec_named(&self.state).map_err(Into::into)
	}

	async fn register_children(&mut self, library: &Library) -> Result<(), JobError> {
		for next_job in self.next_jobs.iter_mut() {
			if let Some(next_job_report) = next_job.report_mut() {
				if next_job_report.created_at.is_none() {
					next_job_report.create(library).await?
				}
			} else {
				return Err(JobError::MissingReport {
					id: next_job.id(),
					name: next_job.name().to_string(),
				});
			}
		}

		Ok(())
	}

	async fn pause_children(&mut self, library: &Library) -> Result<(), JobError> {
		for next_job in self.next_jobs.iter_mut() {
			let state = next_job.serialize_state()?;
			if let Some(next_job_report) = next_job.report_mut() {
				next_job_report.status = JobStatus::Paused;
				next_job_report.data = Some(state);
				next_job_report.update(library).await?;
			} else {
				return Err(JobError::MissingReport {
					id: next_job.id(),
					name: next_job.name().to_string(),
				});
			}
		}

		Ok(())
	}

	async fn cancel_children(&mut self, library: &Library) -> Result<(), JobError> {
		for next_job in self.next_jobs.iter_mut() {
			let state = next_job.serialize_state()?;
			if let Some(next_job_report) = next_job.report_mut() {
				next_job_report.status = JobStatus::Canceled;
				next_job_report.data = Some(state);
				next_job_report.update(library).await?;
			} else {
				return Err(JobError::MissingReport {
					id: next_job.id(),
					name: next_job.name().to_string(),
				});
			}
		}

		Ok(())
	}
}<|MERGE_RESOLUTION|>--- conflicted
+++ resolved
@@ -221,10 +221,6 @@
 
 	pub async fn spawn(self, library: &Arc<Library>) -> Result<(), JobManagerError> {
 		library
-<<<<<<< HEAD
-			.manager
-=======
->>>>>>> 13a3fbe4
 			.node
 			.job_manager
 			.clone()
