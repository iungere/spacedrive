--- conflicted
+++ resolved
@@ -207,54 +207,6 @@
 	}
 }
 
-<<<<<<< HEAD
-impl SyncData {
-	pub async fn from_stream(
-		stream: &mut (impl AsyncRead + Unpin),
-	) -> Result<Self, (&'static str, decode::Error)> {
-		let discriminator = stream
-			.read_u8()
-			.await
-			.map_err(|e| ("discriminator", e.into()))?;
-
-		match discriminator {
-			0 => Ok(Self::Data {
-				total_models: match stream
-					.read_i64_le()
-					.await
-					.map_err(|e| ("total_models", e.into()))?
-				{
-					0 => None,
-					n => Some(n),
-				},
-				data: rmp_serde::from_slice(&decode::buf(stream).await.map_err(|e| ("data", e))?)
-					.unwrap(), // TODO: Error handling
-			}),
-			1 => Ok(Self::Finished),
-			_ => todo!(), // TODO: Error handling
-		}
-	}
-
-	#[allow(clippy::unnecessary_cast)] // We need to be explicit with types so bugs don't come in
-	pub fn to_bytes(&self) -> Result<Vec<u8>, rmp_serde::encode::Error> {
-		let mut buf = Vec::new();
-		match self {
-			Self::Data { total_models, data } => {
-				buf.push(0);
-				buf.extend((total_models.unwrap_or(0) as i64).to_le_bytes());
-				encode::buf(&mut buf, &rmp_serde::to_vec_named(data)?);
-			}
-			Self::Finished => {
-				buf.push(1);
-			}
-		}
-
-		Ok(buf)
-	}
-}
-
-=======
->>>>>>> 2134570e
 #[cfg(test)]
 mod tests {
 	use sd_p2p::spacetunnel::Identity;
