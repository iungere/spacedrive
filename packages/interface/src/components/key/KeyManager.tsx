<<<<<<< HEAD
import { InformationCircleIcon } from '@heroicons/react/24/outline';
import {
	EyeIcon,
	EyeSlashIcon,
	KeyIcon,
	LockClosedIcon,
	LockOpenIcon,
	XMarkIcon
} from '@heroicons/react/24/solid';
import { Button, Input } from '@sd/ui';
=======
import { Button, Input, Select, SelectOption, Tabs } from '@sd/ui';
>>>>>>> 3f2b4cda
import clsx from 'clsx';
import { Plus } from 'phosphor-react';
import { PropsWithChildren, useState } from 'react';

import { Toggle } from '../primitive';
import { DefaultProps } from '../primitive/types';
import { Tooltip } from '../tooltip/Tooltip';
import { Key } from './Key';
import { KeyList } from './KeyList';
import { KeyMounter } from './KeyMounter';

export type KeyManagerProps = DefaultProps;

<<<<<<< HEAD
interface FakeKey {
	id: string;
	name: string;
	mounted?: boolean;
	locked?: boolean;
	stats?: {
		objectCount?: number;
		containerCount?: number;
	};
	// Nodes this key is mounted on
	nodes?: string[]; // will be node object
}

function Heading({ children }: PropsWithChildren) {
	return <div className="mt-1 mb-1 text-xs font-semibold text-gray-300">{children}</div>;
}

function Key({ data, index }: { data: FakeKey; index: number }) {
	const odd = (index || 0) % 2 === 0;

	return (
		<div
			className={clsx(
				'flex items-center justify-between px-2 py-1.5 shadow-gray-900/20 text-sm text-gray-300 bg-gray-500/30 shadow-lg border-gray-500 rounded-lg'
				// !odd && 'bg-opacity-10'
			)}
		>
			<div className="flex items-center">
				<KeyIcon
					className={clsx(
						'w-5 h-5 ml-1 mr-3',
						data.mounted
							? data.locked
								? 'text-primary-600'
								: 'text-primary-600'
							: 'text-gray-400/80'
					)}
				/>
				<div className="flex flex-col ">
					<div className="flex flex-row items-center">
						<div className="font-semibold">{data.name}</div>
						{data.mounted && (
							<div className="inline ml-2 px-1 text-[8pt] font-medium text-gray-300 bg-gray-500 rounded">
								{data.nodes?.length || 0 > 0 ? `${data.nodes?.length || 0} nodes` : 'This node'}
							</div>
						)}
					</div>
					{/* <div className="text-xs text-gray-300 opacity-30">#{data.id}</div> */}
					{data.stats && (
						<div className="flex flex-row mt-[1px] space-x-3">
							{data.stats.objectCount && (
								<div className="text-[8pt] font-medium text-gray-200 opacity-30">
									{data.stats.objectCount} Objects
								</div>
							)}
							{data.stats.containerCount && (
								<div className="text-[8pt] font-medium text-gray-200 opacity-30">
									{data.stats.containerCount} Containers
								</div>
							)}
						</div>
					)}
				</div>
			</div>
			<div className="space-x-1">
				{data.mounted ? (
					<>
						<Tooltip label="Browse files">
							<Button noPadding>
								<EyeIcon className="w-4 h-4 text-gray-400" />
							</Button>
						</Tooltip>

						{data.locked ? (
							<Tooltip label="Unlock key">
								<Button noPadding>
									<LockClosedIcon className="w-4 h-4 text-gray-400" />
								</Button>
							</Tooltip>
						) : (
							<Tooltip label="Lock key">
								<Button noPadding>
									<LockOpenIcon className="w-4 h-4 text-gray-400" />
								</Button>
							</Tooltip>
						)}
					</>
				) : (
					<Tooltip label="Dismount key">
						<Button noPadding>
							<XMarkIcon className="w-4 h-4 text-gray-400" />
						</Button>
					</Tooltip>
				)}
			</div>
		</div>
	);
}

=======
>>>>>>> 3f2b4cda
export function KeyManager(props: KeyManagerProps) {
	return (
		<div>
			<Tabs.Root defaultValue="mount">
				<Tabs.List>
					<Tabs.Trigger className="text-sm font-medium text-gray-300" value="mount">
						Mount
					</Tabs.Trigger>
					<Tabs.Trigger className="text-sm font-medium text-gray-300" value="keys">
						Keys
					</Tabs.Trigger>
				</Tabs.List>
				<Tabs.Content value="keys">
					<KeyList />
				</Tabs.Content>
				<Tabs.Content value="mount">
					<KeyMounter />
				</Tabs.Content>
			</Tabs.Root>
		</div>
	);
}<|MERGE_RESOLUTION|>--- conflicted
+++ resolved
@@ -1,132 +1,11 @@
-<<<<<<< HEAD
-import { InformationCircleIcon } from '@heroicons/react/24/outline';
-import {
-	EyeIcon,
-	EyeSlashIcon,
-	KeyIcon,
-	LockClosedIcon,
-	LockOpenIcon,
-	XMarkIcon
-} from '@heroicons/react/24/solid';
-import { Button, Input } from '@sd/ui';
-=======
-import { Button, Input, Select, SelectOption, Tabs } from '@sd/ui';
->>>>>>> 3f2b4cda
-import clsx from 'clsx';
-import { Plus } from 'phosphor-react';
-import { PropsWithChildren, useState } from 'react';
+import { Tabs } from '@sd/ui';
 
-import { Toggle } from '../primitive';
 import { DefaultProps } from '../primitive/types';
-import { Tooltip } from '../tooltip/Tooltip';
-import { Key } from './Key';
 import { KeyList } from './KeyList';
 import { KeyMounter } from './KeyMounter';
 
 export type KeyManagerProps = DefaultProps;
 
-<<<<<<< HEAD
-interface FakeKey {
-	id: string;
-	name: string;
-	mounted?: boolean;
-	locked?: boolean;
-	stats?: {
-		objectCount?: number;
-		containerCount?: number;
-	};
-	// Nodes this key is mounted on
-	nodes?: string[]; // will be node object
-}
-
-function Heading({ children }: PropsWithChildren) {
-	return <div className="mt-1 mb-1 text-xs font-semibold text-gray-300">{children}</div>;
-}
-
-function Key({ data, index }: { data: FakeKey; index: number }) {
-	const odd = (index || 0) % 2 === 0;
-
-	return (
-		<div
-			className={clsx(
-				'flex items-center justify-between px-2 py-1.5 shadow-gray-900/20 text-sm text-gray-300 bg-gray-500/30 shadow-lg border-gray-500 rounded-lg'
-				// !odd && 'bg-opacity-10'
-			)}
-		>
-			<div className="flex items-center">
-				<KeyIcon
-					className={clsx(
-						'w-5 h-5 ml-1 mr-3',
-						data.mounted
-							? data.locked
-								? 'text-primary-600'
-								: 'text-primary-600'
-							: 'text-gray-400/80'
-					)}
-				/>
-				<div className="flex flex-col ">
-					<div className="flex flex-row items-center">
-						<div className="font-semibold">{data.name}</div>
-						{data.mounted && (
-							<div className="inline ml-2 px-1 text-[8pt] font-medium text-gray-300 bg-gray-500 rounded">
-								{data.nodes?.length || 0 > 0 ? `${data.nodes?.length || 0} nodes` : 'This node'}
-							</div>
-						)}
-					</div>
-					{/* <div className="text-xs text-gray-300 opacity-30">#{data.id}</div> */}
-					{data.stats && (
-						<div className="flex flex-row mt-[1px] space-x-3">
-							{data.stats.objectCount && (
-								<div className="text-[8pt] font-medium text-gray-200 opacity-30">
-									{data.stats.objectCount} Objects
-								</div>
-							)}
-							{data.stats.containerCount && (
-								<div className="text-[8pt] font-medium text-gray-200 opacity-30">
-									{data.stats.containerCount} Containers
-								</div>
-							)}
-						</div>
-					)}
-				</div>
-			</div>
-			<div className="space-x-1">
-				{data.mounted ? (
-					<>
-						<Tooltip label="Browse files">
-							<Button noPadding>
-								<EyeIcon className="w-4 h-4 text-gray-400" />
-							</Button>
-						</Tooltip>
-
-						{data.locked ? (
-							<Tooltip label="Unlock key">
-								<Button noPadding>
-									<LockClosedIcon className="w-4 h-4 text-gray-400" />
-								</Button>
-							</Tooltip>
-						) : (
-							<Tooltip label="Lock key">
-								<Button noPadding>
-									<LockOpenIcon className="w-4 h-4 text-gray-400" />
-								</Button>
-							</Tooltip>
-						)}
-					</>
-				) : (
-					<Tooltip label="Dismount key">
-						<Button noPadding>
-							<XMarkIcon className="w-4 h-4 text-gray-400" />
-						</Button>
-					</Tooltip>
-				)}
-			</div>
-		</div>
-	);
-}
-
-=======
->>>>>>> 3f2b4cda
 export function KeyManager(props: KeyManagerProps) {
 	return (
 		<div>
