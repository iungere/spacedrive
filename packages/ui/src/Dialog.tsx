'use client';

import * as RDialog from '@radix-ui/react-dialog';
import { animated, useTransition } from '@react-spring/web';
import { iconNames } from '@sd/assets/util';
import clsx from 'clsx';
import { ReactElement, ReactNode, useEffect } from 'react';
import { FieldValues, UseFormHandleSubmit } from 'react-hook-form';
import { proxy, ref, subscribe, useSnapshot } from 'valtio';

import { Button, Loader } from '../';
import { Form, FormProps } from './forms/Form';

export function createDialogState(open = false) {
	return proxy({
		open
	});
}

export type DialogState = ReturnType<typeof createDialogState>;

export interface DialogOptions {
	onSubmit?(): void;
}

export interface UseDialogProps extends DialogOptions {
	id: number;
}

class DialogManager {
	private idGenerator = 0;
	private state: Record<string, DialogState> = {};

	dialogs: Record<number, React.FC> = proxy({});

	create(dialog: (props: UseDialogProps) => ReactElement, options?: DialogOptions) {
		const id = this.getId();

		this.dialogs[id] = ref(() => dialog({ id, ...options }));
		this.state[id] = createDialogState(true);

		return new Promise<void>((res) => {
			subscribe(this.dialogs, () => {
				if (!this.dialogs[id]) res();
			});
		});
	}

	getId() {
		return ++this.idGenerator;
	}

	getState(id: number) {
		return this.state[id];
	}

	remove(id: number) {
		const state = this.getState(id);

		if (!state) {
			throw new Error(`Dialog ${id} not registered!`);
		}

		if (state.open === false) {
			delete this.dialogs[id];
			delete this.state[id];
		}
	}
}

export const dialogManager = new DialogManager();

/**
 * Component used to detect when its parent dialog unmounts
 */
function Remover({ id }: { id: number }) {
	useEffect(
		() => () => {
			dialogManager.remove(id);
		},
		[id]
	);

	return null;
}

export function useDialog(props: UseDialogProps) {
	const state = dialogManager.getState(props.id);

	if (!state) throw new Error(`Dialog ${props.id} does not exist!`);

	return {
		...props,
		state
	};
}

export function Dialogs() {
	const dialogs = useSnapshot(dialogManager.dialogs);

	return (
		<>
			{Object.entries(dialogs).map(([id, Dialog]) => (
				<Dialog key={id} />
			))}
		</>
	);
}

const AnimatedDialogContent = animated(RDialog.Content);
const AnimatedDialogOverlay = animated(RDialog.Overlay);

export interface DialogProps<S extends FieldValues>
	extends RDialog.DialogProps,
		Omit<FormProps<S>, 'onSubmit'> {
	title?: string;
	dialog: ReturnType<typeof useDialog>;
	loading?: boolean;
	trigger?: ReactNode;
	ctaLabel?: string;
	onSubmit?: ReturnType<UseFormHandleSubmit<S>>;
	children?: ReactNode;
	ctaDanger?: boolean;
	closeLabel?: string;
	cancelBtn?: boolean;
	description?: string;
	onCancelled?: boolean | (() => void);
	submitDisabled?: boolean;
	transformOrigin?: string;
	buttonsSideContent?: ReactNode;
	invertButtonFocus?: boolean; //this reverses the focus order of submit/cancel buttons
	errorMessageException?: string; //this is to bypass a specific form error message if it starts with a specific string
	icon?: ReactNode; //an icon that is placed next to the title
	formClassName?: string;
	icon?: ReactNode;
}

export function Dialog<S extends FieldValues>({
	form,
	dialog,
	onSubmit,
	onCancelled = true,
	invertButtonFocus,
	...props
}: DialogProps<S>) {
	const stateSnap = useSnapshot(dialog.state);

	const transitions = useTransition(stateSnap.open, {
		from: {
			opacity: 0,
			transform: `translateY(20px)`,
			transformOrigin: props.transformOrigin || 'bottom'
		},
		enter: { opacity: 1, transform: `translateY(0px)` },
		leave: { opacity: 0, transform: `translateY(20px)` },
		config: { mass: 0.4, tension: 200, friction: 10, bounce: 0 }
	});

	const setOpen = (v: boolean) => (dialog.state.open = v);

	const cancelButton = (
		<RDialog.Close asChild>
			<Button
				size="sm"
				variant="gray"
				onClick={typeof onCancelled === 'function' ? onCancelled : undefined}
			>
				Cancel
			</Button>
		</RDialog.Close>
	);

	const closeButton = (
		<RDialog.Close asChild>
			<Button
				disabled={props.loading}
				size="sm"
				variant="gray"
				onClick={typeof onCancelled === 'function' ? onCancelled : undefined}
			>
				{props.closeLabel || 'Close'}
			</Button>
		</RDialog.Close>
	);
	const disableCheck = props.errorMessageException
		? !form.formState.isValid &&
		  !form.formState.errors.root?.serverError?.message?.startsWith(
				props.errorMessageException as string
		  )
		: !form.formState.isValid;

	const submitButton = (
		<Button
			type="submit"
			size="sm"
			disabled={form.formState.isSubmitting || props.submitDisabled || disableCheck}
			variant={props.ctaDanger ? 'colored' : 'accent'}
			className={clsx(
				props.ctaDanger &&
					'border-red-500 bg-red-500 focus:ring-1 focus:ring-red-500 focus:ring-offset-2 focus:ring-offset-app-selected'
			)}
		>
			{props.ctaLabel}
		</Button>
	);

	return (
		<RDialog.Root open={stateSnap.open} onOpenChange={setOpen}>
			{props.trigger && <RDialog.Trigger asChild>{props.trigger}</RDialog.Trigger>}
			{transitions((styles, show) =>
				show ? (
					<RDialog.Portal forceMount>
						<AnimatedDialogOverlay
							className="z-49 fixed inset-0 m-[1px] grid place-items-center overflow-y-auto rounded-xl bg-app/50"
							style={{
								opacity: styles.opacity
							}}
						/>

						<AnimatedDialogContent
							className="!pointer-events-none fixed inset-0 z-50 grid place-items-center overflow-y-auto"
							style={styles}
						>
							<Form
								form={form}
								onSubmit={async (e) => {
									e?.preventDefault();
									await onSubmit?.(e);
									dialog.onSubmit?.();
									setOpen(false);
								}}
								className={clsx(
									'!pointer-events-auto my-8 min-w-[300px] max-w-[400px] rounded-md',
									'border border-app-line bg-app-box text-ink shadow-app-shade',
									props.formClassName
								)}
							>
								<div className="p-5">
<<<<<<< HEAD
									<RDialog.Title className="mb-1 flex items-center gap-1.5 font-bold">
										{props.icon}
=======
									<RDialog.Title className="mb-3 flex items-center gap-2.5 font-bold">
										{props.icon && props.icon}
>>>>>>> 5e3802a4
										{props.title}
									</RDialog.Title>

									{props.description && (
										<RDialog.Description className="mb-2 text-sm text-ink-dull">
											{props.description}
										</RDialog.Description>
									)}

									{props.children}
								</div>
								<div
									className={clsx(
										'flex justify-end space-x-2 border-t border-app-line bg-app-input/60 p-3'
									)}
								>
									{form.formState.isSubmitting && <Loader />}
									{props.buttonsSideContent && (
										<div>{props.buttonsSideContent}</div>
									)}
									<div className="grow" />
									<div
										className={clsx(
											invertButtonFocus ? 'flex-row-reverse' : ' flex-row',
											'flex gap-2'
										)}
									>
										{invertButtonFocus ? (
											<>
												{submitButton}
												{props.cancelBtn && cancelButton}
												{onCancelled && closeButton}
											</>
										) : (
											<>
												{onCancelled && closeButton}
												{props.cancelBtn && cancelButton}
												{submitButton}
											</>
										)}
									</div>
								</div>
							</Form>
							<Remover id={dialog.id} />
						</AnimatedDialogContent>
					</RDialog.Portal>
				) : null
			)}
		</RDialog.Root>
	);
}<|MERGE_RESOLUTION|>--- conflicted
+++ resolved
@@ -236,13 +236,8 @@
 								)}
 							>
 								<div className="p-5">
-<<<<<<< HEAD
-									<RDialog.Title className="mb-1 flex items-center gap-1.5 font-bold">
-										{props.icon}
-=======
 									<RDialog.Title className="mb-3 flex items-center gap-2.5 font-bold">
 										{props.icon && props.icon}
->>>>>>> 5e3802a4
 										{props.title}
 									</RDialog.Title>
 
