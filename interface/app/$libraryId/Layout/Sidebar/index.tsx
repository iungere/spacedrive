import clsx from 'clsx';
import { useEffect } from 'react';
import { MacTrafficLights } from '~/components';
<<<<<<< HEAD
import { useOperatingSystem, useShowControls } from '~/hooks';
=======
import { useOperatingSystem } from '~/hooks';

>>>>>>> 70364934
import Contents from './Contents';
import Footer from './Footer';
import { macOnly } from './helpers';
import LibrariesDropdown from './LibrariesDropdown';

export default () => {
	const os = useOperatingSystem();
	const showControls = useShowControls();
	const transparentBg = window.location.search.includes('transparentBg');

	//prevent sidebar scrolling with keyboard
	useEffect(() => {
		const handleKeyDown = (e: KeyboardEvent) => {
			const arrows = ['ArrowUp', 'ArrowDown'];
			if (arrows.includes(e.key)) {
				e.preventDefault();
			}
		};
		document.addEventListener('keydown', handleKeyDown);
		return () => document.removeEventListener('keydown', handleKeyDown);
	}, []);

	return (
		<div
			className={clsx(
<<<<<<< HEAD
				'relative flex min-h-full w-44 shrink-0 grow-0 flex-col gap-2.5 border-r border-sidebar-divider bg-sidebar px-2.5 pb-2 pt-2.5',
				os === 'macOS' || transparentBg ? 'bg-opacity-[0.65]' : 'bg-opacity-[1]'
=======
				'relative flex min-h-full w-44 shrink-0 grow-0 flex-col gap-2.5  border-r border-sidebar-divider bg-sidebar px-2.5 pb-2 pt-2.5',
				macOnly(os, 'bg-opacity-[0.65]')
>>>>>>> 70364934
			)}
		>
			{showControls.isEnabled && <MacTrafficLights className="z-50 mb-1" />}
			{os === 'macOS' && <div data-tauri-drag-region className="h-5 w-full" />}
			<LibrariesDropdown />
			<Contents />
			<Footer />
		</div>
	);
};<|MERGE_RESOLUTION|>--- conflicted
+++ resolved
@@ -1,15 +1,10 @@
 import clsx from 'clsx';
 import { useEffect } from 'react';
 import { MacTrafficLights } from '~/components';
-<<<<<<< HEAD
 import { useOperatingSystem, useShowControls } from '~/hooks';
-=======
-import { useOperatingSystem } from '~/hooks';
 
->>>>>>> 70364934
 import Contents from './Contents';
 import Footer from './Footer';
-import { macOnly } from './helpers';
 import LibrariesDropdown from './LibrariesDropdown';
 
 export default () => {
@@ -32,13 +27,8 @@
 	return (
 		<div
 			className={clsx(
-<<<<<<< HEAD
 				'relative flex min-h-full w-44 shrink-0 grow-0 flex-col gap-2.5 border-r border-sidebar-divider bg-sidebar px-2.5 pb-2 pt-2.5',
 				os === 'macOS' || transparentBg ? 'bg-opacity-[0.65]' : 'bg-opacity-[1]'
-=======
-				'relative flex min-h-full w-44 shrink-0 grow-0 flex-col gap-2.5  border-r border-sidebar-divider bg-sidebar px-2.5 pb-2 pt-2.5',
-				macOnly(os, 'bg-opacity-[0.65]')
->>>>>>> 70364934
 			)}
 		>
 			{showControls.isEnabled && <MacTrafficLights className="z-50 mb-1" />}
